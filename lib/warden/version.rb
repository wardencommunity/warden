# encoding: utf-8
module Warden
<<<<<<< HEAD
  VERSION = "0.10.0".freeze
=======
  VERSION = "0.9.7".freeze
>>>>>>> 1760e142
end<|MERGE_RESOLUTION|>--- conflicted
+++ resolved
@@ -1,8 +1,4 @@
 # encoding: utf-8
 module Warden
-<<<<<<< HEAD
-  VERSION = "0.10.0".freeze
-=======
-  VERSION = "0.9.7".freeze
->>>>>>> 1760e142
+  VERSION = "0.10.1".freeze
 end