# encoding: utf-8

module Warden
  class UserNotSet < RuntimeError; end

  class Proxy
    # An accessor to the winning strategy
    # :api: private
    attr_accessor :winning_strategy

    # An accessor to the rack env hash, the proxy owner and its config
    # :api: public
    attr_reader :env, :manager, :config, :winning_strategies

    extend ::Forwardable
    include ::Warden::Mixins::Common

    ENV_WARDEN_ERRORS = 'warden.errors'.freeze
    ENV_SESSION_OPTIONS = 'rack.session.options'.freeze

    # :api: private
    def_delegators :winning_strategy, :headers, :status, :custom_response

    # :api: public
    def_delegators :config, :default_strategies

    def initialize(env, manager) #:nodoc:
      @env, @users, @winning_strategies = env, {}, {}
      @manager, @config = manager, manager.config.dup
      @strategies = Hash.new { |h,k| h[k] = {} }
      manager._run_callbacks(:on_request, self)
    end

    # Lazily initiate errors object in session.
    # :api: public
    def errors
      @env[ENV_WARDEN_ERRORS] ||= Errors.new
    end

    # Points to a SessionSerializer instance responsible for handling
    # everything related with storing, fetching and removing the user
    # session.
    # :api: public
    def session_serializer
      @session_serializer ||= Warden::SessionSerializer.new(@env)
    end

    # Clear the cache of performed strategies so far. It has the same API
    # as authenticate, allowing you to clear an specific strategies for
    # given scope:
    #
    # Parameters:
    #   args - a list of symbols (labels) that name the strategies to attempt
    #   opts - an options hash that contains the :scope of the user to check
    #
    # Example:
    #   # Clear all strategies for the configured default_scope
    #   env['warden'].clear_strategies_cache!
    #
    #   # Clear all strategies for the :admin scope
    #   env['warden'].clear_strategies_cache!(:scope => :admin)
    #
    #   # Clear password strategy for the :admin scope
    #   env['warden'].clear_strategies_cache!(:password, :scope => :admin)
    #
    # :api: public
    def clear_strategies_cache!(*args)
      scope, opts = _retrieve_scope_and_opts(args)

      @winning_strategies.delete(scope)
      @strategies[scope].each do |k, v|
        v.clear! if args.empty? || args.include?(k)
      end
    end

    # Run the authentiation strategies for the given strategies.
    # If there is already a user logged in for a given scope, the strategies are not run
    # This does not halt the flow of control and is a passive attempt to authenticate only
    # When scope is not specified, the default_scope is assumed.
    #
    # Parameters:
    #   args - a list of symbols (labels) that name the strategies to attempt
    #   opts - an options hash that contains the :scope of the user to check
    #
    # Example:
    #   env['warden'].authenticate(:password, :basic, :scope => :sudo)
    #
    # :api: public
    def authenticate(*args)
      user, opts = _perform_authentication(*args)
      user
    end

    # Same API as authenticated, but returns a boolean instead of a user.
    # The difference between this method (authenticate?) and authenticated?
    # is that the former will run strategies if the user has not yet been authenticated,
    # and the second relies on already performed ones.
    # :api: public
    def authenticate?(*args)
      result = !!authenticate(*args)
      yield if result && block_given?
      result
    end

    # The same as +authenticate+ except on failure it will throw an :warden symbol causing the request to be halted
    # and rendered through the +failure_app+
    #
    # Example
    #   env['warden'].authenticate!(:password, :scope => :publisher) # throws if it cannot authenticate
    #
    # :api: public
    def authenticate!(*args)
      user, opts = _perform_authentication(*args)
      throw(:warden, opts) unless user
      user
    end

    # Check to see if there is an authenticated user for the given scope.
    # This brings the user from the session, but does not run strategies before doing so.
    # If you want strategies to be run, please check authenticate?.
    #
    # Parameters:
    #   scope - the scope to check for authentication. Defaults to default_scope
    #
    # Example:
    #   env['warden'].authenticated?(:admin)
    #
    # :api: public
    def authenticated?(scope = @config.default_scope)
      result = !!user(scope)
      yield if block_given? && result
      result
    end

    # Same API as authenticated?, but returns false when authenticated.
    # :api: public
    def unauthenticated?(scope = @config.default_scope)
      result = !authenticated?(scope)
      yield if block_given? && result
      result
    end

    # Manually set the user into the session and auth proxy
    #
    # Parameters:
    #   user - An object that has been setup to serialize into and out of the session.
    #   opts - An options hash.  Use the :scope option to set the scope of the user, set the :store option to false to skip serializing into the session, set the :run_callbacks to false to skip running the callbacks (the default is true).
    #
    # :api: public
    def set_user(user, opts = {})
      scope = (opts[:scope] ||= @config.default_scope)

      # Get the default options from the master configuration for the given scope
      opts = (@config[:scope_defaults][scope] || {}).merge(opts)
      opts[:event] ||= :set_user
      @users[scope] = user

      if opts[:store] != false && opts[:event] != :fetch
        options = env[ENV_SESSION_OPTIONS]
        options[:renew] = true if options
        session_serializer.store(user, scope)
      end

      run_callbacks = opts.fetch(:run_callbacks, true)
      manager._run_callbacks(:after_set_user, user, self, opts) if run_callbacks

      @users[scope]
    end

    # Provides acccess to the user object in a given scope for a request.
    # Will be nil if not logged in. Please notice that this method does not
    # perform strategies.
    #
    # Example:
    #   # without scope (default user)
    #   env['warden'].user
    #
    #   # with scope
    #   env['warden'].user(:admin)
    #
    #   # as a Hash
    #   env['warden'].user(:scope => :admin)
    #
    #   # with default scope and run_callbacks option
    #   env['warden'].user(:run_callbacks => false)
    #
    #  # with a scope and run_callbacks option
    #  env['warden'].user(:scope => :admin, :run_callbacks => true)
    #
    # :api: public
    def user(argument = {})
      opts  = argument.is_a?(Hash) ? argument : { :scope => argument }
      scope = (opts[:scope] ||= @config.default_scope)

      if @users.has_key?(scope)
        @users[scope]
      else
        user = session_serializer.fetch(scope)
        opts[:event] = :fetch
<<<<<<< HEAD
        @users[scope] = user ? set_user(user, opts) : nil
=======
        run_callbacks = opts.fetch(:run_callbacks, true)
        manager._run_callbacks(:after_any_fetch, user, self, :scope => scope) if run_callbacks
        set_user(user, opts) if user
>>>>>>> 3a1d2ffb
      end
    end

    # Provides a scoped session data for authenticated users.
    # Warden manages clearing out this data when a user logs out
    #
    # Example
    #  # default scope
    #  env['warden'].session[:foo] = "bar"
    #
    #  # :sudo scope
    #  env['warden'].session(:sudo)[:foo] = "bar"
    #
    # :api: public
    def session(scope = @config.default_scope)
      raise NotAuthenticated, "#{scope.inspect} user is not logged in" unless authenticated?(scope)
      raw_session["warden.user.#{scope}.session"] ||= {}
    end

    # Provides logout functionality.
    # The logout also manages any authenticated data storage and clears it when a user logs out.
    #
    # Parameters:
    #   scopes - a list of scopes to logout
    #
    # Example:
    #  # Logout everyone and clear the session
    #  env['warden'].logout
    #
    #  # Logout the default user but leave the rest of the session alone
    #  env['warden'].logout(:default)
    #
    #  # Logout the :publisher and :admin user
    #  env['warden'].logout(:publisher, :admin)
    #
    # :api: public
    def logout(*scopes)
      if scopes.empty?
        scopes = @users.keys
        reset_session = true
      end

      scopes.each do |scope|
        user = @users.delete(scope)
        manager._run_callbacks(:before_logout, user, self, :scope => scope)

        raw_session.delete("warden.user.#{scope}.session")
        session_serializer.delete(scope, user)
      end

      reset_session! if reset_session
    end

    # proxy methods through to the winning strategy
    # :api: private
    def result # :nodoc:
      winning_strategy && winning_strategy.result
    end

    # Proxy through to the authentication strategy to find out the message that was generated.
    # :api: public
    def message
      winning_strategy && winning_strategy.message
    end

    # Provides a way to return a 401 without warden defering to the failure app
    # The result is a direct passthrough of your own response
    # :api: public
    def custom_failure!
      @custom_failure = true
    end

    # Check to see if the custom failure flag has been set
    # :api: public
    def custom_failure?
      !!@custom_failure
    end

    # Check to see if this is an asset request
    # :api: public
    def asset_request?
      ::Warden::asset_paths.any? { |r| env['PATH_INFO'].to_s.match(r) }
    end

    def inspect(*args)
      "Warden::Proxy:#{object_id} @config=#{@config.inspect}"
    end

    def to_s(*args)
      inspect(*args)
    end

    private

    def _perform_authentication(*args)
      scope, opts = _retrieve_scope_and_opts(args)
      user = nil

      # Look for an existing user in the session for this scope.
      # If there was no user in the session. See if we can get one from the request.
      return user, opts if user = user(opts.merge(:scope => scope))
      _run_strategies_for(scope, args)

      if winning_strategy && winning_strategy.user
        opts[:store] = opts.fetch(:store, winning_strategy.store?)
        set_user(winning_strategy.user, opts.merge!(:event => :authentication))
      end

      [@users[scope], opts]
    end

    def _retrieve_scope_and_opts(args) #:nodoc:
      opts  = args.last.is_a?(Hash) ? args.pop : {}
      scope = opts[:scope] || @config.default_scope
      opts  = (@config[:scope_defaults][scope] || {}).merge(opts)
      [scope, opts]
    end

    # Run the strategies for a given scope
    def _run_strategies_for(scope, args) #:nodoc:
      self.winning_strategy = @winning_strategies[scope]
      return if winning_strategy && winning_strategy.halted?

      if args.empty?
        defaults   = @config[:default_strategies]
        strategies = defaults[scope] || defaults[:_all]
      end

      (strategies || args).each do |name|
        strategy = _fetch_strategy(name, scope)
        next unless strategy && !strategy.performed? && strategy.valid?

        self.winning_strategy = @winning_strategies[scope] = strategy
        strategy._run!
        break if strategy.halted?
      end
    end

    # Fetchs strategies and keep them in a hash cache.
    def _fetch_strategy(name, scope)
      @strategies[scope][name] ||= if klass = Warden::Strategies[name]
        klass.new(@env, scope)
      elsif @config.silence_missing_strategies?
        nil
      else
        raise "Invalid strategy #{name}"
      end
    end
  end # Proxy

end # Warden<|MERGE_RESOLUTION|>--- conflicted
+++ resolved
@@ -197,13 +197,11 @@
       else
         user = session_serializer.fetch(scope)
         opts[:event] = :fetch
-<<<<<<< HEAD
-        @users[scope] = user ? set_user(user, opts) : nil
-=======
+
         run_callbacks = opts.fetch(:run_callbacks, true)
         manager._run_callbacks(:after_any_fetch, user, self, :scope => scope) if run_callbacks
-        set_user(user, opts) if user
->>>>>>> 3a1d2ffb
+
+        @users[scope] = user ? set_user(user, opts) : nil
       end
     end
 
