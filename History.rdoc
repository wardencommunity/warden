--- conflicted
+++ resolved
@@ -1,11 +1,6 @@
-<<<<<<< HEAD
 == Version 1.0.1
 * Bug fix on strategies errors handler
-=======
-== Version 1.0.1 (to be released)
-
 * Added :intercept_401 to Warden::Config
->>>>>>> c8f6a952
 
 == Version 1.0.0
 * Bump!
